--- conflicted
+++ resolved
@@ -10,11 +10,8 @@
 # implied.
 # See the License for the specific language governing permissions and
 # limitations under the License.
-<<<<<<< HEAD
+import os
 from distutils.command.build import build
-=======
-import os
->>>>>>> f96db83a
 
 from setuptools import setup, find_packages
 
